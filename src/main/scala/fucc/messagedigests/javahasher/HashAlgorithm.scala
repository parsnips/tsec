package fucc.messagedigests.javahasher

import cats.data.NonEmptyList
<<<<<<< HEAD
import fucc.common.JCryptoTag
=======
import fucc.core.CryptoTag
>>>>>>> 24135db7
import fucc.messagedigests.core.CryptoPickler

sealed trait HashAlgorithm
case class SHA1(array: Array[Byte]) extends HashAlgorithm

object SHA1 extends DeriveHashTag[SHA1]("SHA-1")

case class MD5(array: Array[Byte]) extends HashAlgorithm

object MD5 extends DeriveHashTag[MD5]("MD5")

case class SHA256(array: Array[Byte]) extends HashAlgorithm

object SHA256 extends DeriveHashTag[SHA256]("SHA-256")

case class SHA512(array: Array[Byte]) extends HashAlgorithm

object SHA512 extends DeriveHashTag[SHA512]("SHA-512")

sealed abstract class DeriveHashTag[T: JPureHasher](repr: String){
<<<<<<< HEAD
  implicit val hashTag: JCryptoTag[T] = JCryptoTag.fromString[T](repr)
=======
  implicit val hashTag: CryptoTag[T] = CryptoTag.fromString[T](repr)
>>>>>>> 24135db7
  implicit lazy val jHasher: JHasher[T] = JHasher[T]
  def hash[C: CryptoPickler]: (C) => T = jHasher.hash
  def combineAndHash[C: CryptoPickler]: (NonEmptyList[C]) => T = jHasher.combineAndHash[C]
  def hashCumulative[C : CryptoPickler]: (NonEmptyList[C]) => List[T] = jHasher.hashCumulative[C]
  def hashBatch[C: CryptoPickler]: (List[C]) => List[T] = jHasher.hashBatch[C]
}<|MERGE_RESOLUTION|>--- conflicted
+++ resolved
@@ -1,11 +1,8 @@
 package fucc.messagedigests.javahasher
 
 import cats.data.NonEmptyList
-<<<<<<< HEAD
-import fucc.common.JCryptoTag
-=======
+
 import fucc.core.CryptoTag
->>>>>>> 24135db7
 import fucc.messagedigests.core.CryptoPickler
 
 sealed trait HashAlgorithm
@@ -26,11 +23,8 @@
 object SHA512 extends DeriveHashTag[SHA512]("SHA-512")
 
 sealed abstract class DeriveHashTag[T: JPureHasher](repr: String){
-<<<<<<< HEAD
-  implicit val hashTag: JCryptoTag[T] = JCryptoTag.fromString[T](repr)
-=======
+
   implicit val hashTag: CryptoTag[T] = CryptoTag.fromString[T](repr)
->>>>>>> 24135db7
   implicit lazy val jHasher: JHasher[T] = JHasher[T]
   def hash[C: CryptoPickler]: (C) => T = jHasher.hash
   def combineAndHash[C: CryptoPickler]: (NonEmptyList[C]) => T = jHasher.combineAndHash[C]
